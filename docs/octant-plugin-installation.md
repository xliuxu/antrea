# Octant and antrea-octant-plugin installation

## Overview

There are two ways to deploy Octant and antrea-octant-plugin.

* Deploy Octant and antrea-octant-plugin as a Pod.

* Deploy Octant and antrea-octant-plugin as a process.

### Prerequisites

antrea-octant-plugin depends on the Antrea monitoring CRDs (AntreaControllerInfo and AntreaAgentInfo) and Traceflow CRD (Traceflow).

To run Octant together with antrea-octant-plugin, please make sure you have these CRDs defined in you K8s cluster.

If Antrea is deployed before antrea-octant-plugin starts by using the standard deployment yaml, these
CRDs should already be added. If not, please refer to [antrea.yaml](/build/yamls/antrea.yml) to
create these CRDs first.

### Deploy Octant and antrea-octant-plugin as a Pod

You can follow the sample below to run Octant and antrea-octant-plugin in Pod.
In this example, we expose UI as a NodePort service for accessing externally.
You can update [antrea-octant.yaml](/build/yamls/antrea-octant.yml) according to
your environment and preference.

1. Create a secret that contains your kubeconfig.

    ```bash
    # Change path to kubeconfig file according to your set up.
    kubectl create secret generic octant-kubeconfig --from-file=admin.conf=<path to kubeconfig file> -n kube-system
    ```

2. You can change the sample yaml[build/yamls/antrea-octant.yml](/build/yamls/antrea-octant.yml) according to your requirements and environment, then apply the yaml to create both deployment and NodePort service.

    ```bash
    kubectl apply -f build/yamls/antrea-octant.yml
    ```

3. You can get the NodePort of antrea-octant service via kubectl.

    ```bash
    # See field NodePort
    kubectl describe service antrea-octant -n kube-system
    ```

Now, you are supposed to see Octant is running together with
antrea-octant-plugin via URL `http://(IP or $HOSTNAME):NodePort`.

Note:

1. Docker image antrea/octant-antrea-ubuntu should be automatically downloaded
when you apply antrea-octant.yml in step 2. If the image is not successfully
downloaded which may be due to network issues, you can run command `make
octant-antrea-ubuntu` to build the image locally. If it is the case, you need
to make sure that the image exists on all the K8s Nodes since the antrea-octant
Pod may run on any of them.
2. If the Pod is running without any explicit issue but you can not access the
URL, please take a further look at the network configurations in your
environment. It may be due to the network policies or other security rules
configured on your hosts.
3. To deploy a released version of the plugin, you can download
`https://github.com/vmware-tanzu/antrea/releases/download/<TAG>/antrea-octant.yml`,
where `<TAG>` (e.g. `v0.8.2`) is the desired version (should match the version
of Antrea you are using). After making the necessary edits, you can apply the
yaml with `kubectl`.

### Deploy Octant and antrea-octant-plugin as a process

Refer to [Octant README](https://github.com/vmware-tanzu/octant/blob/master/README.md#installation) for
detailed installation instructions.

You can follow the steps listed below to install octant and antrea-octant-plugin on linux.

1. Get and install Octant v0.16.1.

    Depending on your linux operating system, to install Octant v0.16.1, you can use either

    ```bash
    wget https://github.com/vmware-tanzu/octant/releases/download/v0.16.1/octant_0.16.1_Linux-64bit.deb
    dpkg -i octant_0.16.1_Linux-64bit.deb
    ```

    or

    ```bash
    wget https://github.com/vmware-tanzu/octant/releases/download/v0.16.1/octant_0.16.1_Linux-64bit.rpm
    rpm -i octant_0.16.1_Linux-64bit.rpm
    ```

2. Export your kubeconfig path (file location depends on your setup) to environment variable $KUBECONFIG.

    ```bash
    export KUBECONFIG=/etc/kubernetes/admin.conf
    ```

3. Get corresponding antrea-octant-plugin binary from [Release Assets](https://github.com/vmware-tanzu/antrea/releases)
based on your environment and move the binary to OCTANT_PLUGIN_PATH.

    For example, you can get antrea-octant-plugin-linux-x86_64 if it matches your operating system and architecture.

    ```bash
    wget -O antrea-octant-plugin https://github.com/vmware-tanzu/antrea/releases/download/<TAG>/antrea-octant-plugin-linux-x86_64
    # Make sure antrea-octant-plugin is executable, otherwise Octant cannot find it.
    chmod a+x antrea-octant-plugin
    # If you did not change OCTANT_PLUGIN_PATH, the default folder should be $HOME/.config/octant/plugins.
    mv antrea-octant-plugin $HOME/.config/octant/plugins/
    ```

4. Start Octant as a background process with UI related environment variables.

    ```bash
    # Change port 80 according to your environment and set OCTANT_ACCEPTED_HOSTS based on your requirements
    OCTANT_LISTENER_ADDR=0.0.0.0:80 OCTANT_ACCEPTED_HOSTS=0.0.0.0 OCTANT_DISABLE_OPEN_BROWSER=true nohup octant &
    ```

Now, you are supposed to see Octant is running together with
antrea-octant-plugin via URL `http://(IP or $HOSTNAME):80`.

Note:

<<<<<<< HEAD
1.  You can also build the plugin binary yourself with the command below,
with the remaining steps being almost the same as the ones above.
=======
1. You can also build the plugin binary yourself with the command below, with
the remaining steps being almost the same as the ones above.
>>>>>>> 49a1edca

    ```bash
    # You will find the compliled binary under folder antrea/plugins/octant/bin.
    cd plugins/octant
    make antrea-octant-plugin
    ```<|MERGE_RESOLUTION|>--- conflicted
+++ resolved
@@ -120,13 +120,8 @@
 
 Note:
 
-<<<<<<< HEAD
-1.  You can also build the plugin binary yourself with the command below,
-with the remaining steps being almost the same as the ones above.
-=======
 1. You can also build the plugin binary yourself with the command below, with
 the remaining steps being almost the same as the ones above.
->>>>>>> 49a1edca
 
     ```bash
     # You will find the compliled binary under folder antrea/plugins/octant/bin.
