# Octant and antrea-octant-plugin installation

## Overview

There are two ways to deploy Octant and antrea-octant-plugin.

* Deploy Octant and antrea-octant-plugin as a Pod.

* Deploy Octant and antrea-octant-plugin as a process.


### Prerequisites
antrea-octant-plugin depends on the Antrea monitoring CRDs (AntreaControllerInfo and AntreaAgentInfo) and Traceflow CRD (Traceflow).

To run Octant together with antrea-octant-plugin, please make sure you have these CRDs defined in you K8s cluster.

If Antrea is deployed before antrea-octant-plugin starts by using the standard deployment yaml, these
CRDs should already be added. If not, please refer to [antrea.yaml](/build/yamls/antrea.yml) to
create these CRDs first.

### Deploy Octant and antrea-octant-plugin as a Pod

You can follow the sample below to run Octant and antrea-octant-plugin in Pod.
In this example, we expose UI as a NodePort service for accessing externally.
You can update [antrea-octant.yaml](/build/yamls/antrea-octant.yml) according to
your environment and preference.

1. Create a secret that contains your kubeconfig.

    ```bash
    # Change path to kubeconfig file according to your set up.
    kubectl create secret generic octant-kubeconfig --from-file=admin.conf=<path to kubeconfig file> -n kube-system
    ```

2. You can change the sample yaml[build/yamls/antrea-octant.yml](/build/yamls/antrea-octant.yml) according to your requirements and environment, then apply the yaml to create both deployment and NodePort service.

    ```bash
    kubectl apply -f build/yamls/antrea-octant.yml
    ```

3. You can get the NodePort of antrea-octant service via kubectl.

    ```bash
    # See field NodePort
    kubectl describe service antrea-octant -n kube-system
    ```

Now, you are supposed to see Octant is running together with antrea-octant-plugin via URL http://(IP or $HOSTNAME):NodePort.

Note:

1. Docker image antrea/octant-antrea-ubuntu should be automatically downloaded
when you apply antrea-octant.yml in step 2. If the image is not successfully
downloaded which may be due to network issues, you can run command `make
octant-antrea-ubuntu` to build the image locally. If it is the case, you need
to make sure that the image exists on all the K8s Nodes since the antrea-octant
Pod may run on any of them.
2. If the Pod is running without any explicit issue but you can not access the
URL, please take a further look at the network configurations in your
environment. It may be due to the network policies or other security rules
configured on your hosts.
3. To deploy a released version of the plugin, you can download
`https://github.com/vmware-tanzu/antrea/releases/download/<TAG>/antrea-octant.yml`,
where `<TAG>` (e.g. `v0.8.2`) is the desired version (should match the version
of Antrea you are using). After making the necessary edits, you can apply the
yaml with `kubectl`.

### Deploy Octant and antrea-octant-plugin as a process

Refer to [Octant README](https://github.com/vmware-tanzu/octant/blob/master/README.md#installation) for
detailed installation instructions.

You can follow the steps listed below to install octant and antrea-octant-plugin on linux.

1. Get and install Octant v0.16.1.

    Depending on your linux operating system, to install Octant v0.16.1, you can use either

    ```bash
    wget https://github.com/vmware-tanzu/octant/releases/download/v0.16.1/octant_0.16.1_Linux-64bit.deb
    dpkg -i octant_0.16.1_Linux-64bit.deb
    ```

    or
    ```bash
    wget https://github.com/vmware-tanzu/octant/releases/download/v0.16.1/octant_0.16.1_Linux-64bit.rpm
    rpm -i octant_0.16.1_Linux-64bit.rpm
    ```

2. Export your kubeconfig path (file location depends on your setup) to environment variable $KUBECONFIG.

    ```bash
    export KUBECONFIG=/etc/kubernetes/admin.conf
    ```

3. Get corresponding antrea-octant-plugin binary from [Release Assets](https://github.com/vmware-tanzu/antrea/releases)
based on your environment and move the binary to OCTANT_PLUGIN_PATH.

    For example, you can get antrea-octant-plugin-linux-x86_64 if it matches your operating system and architecture.

    ```bash
    wget -O antrea-octant-plugin https://github.com/vmware-tanzu/antrea/releases/download/<TAG>/antrea-octant-plugin-linux-x86_64
    # Make sure antrea-octant-plugin is executable, otherwise Octant cannot find it.
    chmod a+x antrea-octant-plugin
    # If you did not change OCTANT_PLUGIN_PATH, the default folder should be $HOME/.config/octant/plugins.
    mv antrea-octant-plugin $HOME/.config/octant/plugins/
    ```

4. Start Octant as a background process with UI related environment variables.

    ```bash
    # Change port 80 according to your environment and set OCTANT_ACCEPTED_HOSTS based on your requirements
    OCTANT_LISTENER_ADDR=0.0.0.0:80 OCTANT_ACCEPTED_HOSTS=0.0.0.0 OCTANT_DISABLE_OPEN_BROWSER=true nohup octant &
    ```

Now, you are supposed to see Octant is running together with antrea-octant-plugin via URL http://(IP or $HOSTNAME):80.

Note:
<<<<<<< HEAD

1.  If you deploy Octant and the Antrea UI as a process, you cannot access the Traceflow UI for now when following the
steps listed above (at least until the v0.9.0 release). However, you can still build the binary yourself with
the command below, with the remaining steps being almost the same as the ones above.
=======
1.  You can also build the plugin binary yourself with the command below,
with the remaining steps being almost the same as the ones above.
>>>>>>> 96fc15cb

    ```bash
    # You will find the compliled binary under folder antrea/plugins/octant/bin.
    cd plugins/octant
    make antrea-octant-plugin
    ```<|MERGE_RESOLUTION|>--- conflicted
+++ resolved
@@ -116,15 +116,9 @@
 Now, you are supposed to see Octant is running together with antrea-octant-plugin via URL http://(IP or $HOSTNAME):80.
 
 Note:
-<<<<<<< HEAD
 
-1.  If you deploy Octant and the Antrea UI as a process, you cannot access the Traceflow UI for now when following the
-steps listed above (at least until the v0.9.0 release). However, you can still build the binary yourself with
-the command below, with the remaining steps being almost the same as the ones above.
-=======
 1.  You can also build the plugin binary yourself with the command below,
 with the remaining steps being almost the same as the ones above.
->>>>>>> 96fc15cb
 
     ```bash
     # You will find the compliled binary under folder antrea/plugins/octant/bin.
