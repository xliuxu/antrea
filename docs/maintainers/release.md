--- conflicted
+++ resolved
@@ -1,5 +1,3 @@
-# Release Instructions
-
 This file documents the list of steps to perform to create a new Antrea
 release. We use `<TAG>` as a placeholder for the release tag (e.g. `v0.1.0`).
 
@@ -7,19 +5,11 @@
    bug fixes, use the appropriate release branch.
 
  * Open a PR against the appropriate release branch with the following commits:
-<<<<<<< HEAD
-    1. a commit to update the [CHANGELOG](/CHANGELOG).
-    2. a commit to update [VERSION](/VERSION) as needed.
-
- * Make the release on Github with the release branch as the target: copy the
-   relevant section of the [CHANGELOG](/CHANGELOG) for the release
-=======
     1. a commit to update the [CHANGELOG](../../CHANGELOG.md).
     2. a commit to update [VERSION](../../VERSION) as needed.
 
  * Make the release on Github with the release branch as the target: copy the
    relevant section of the [CHANGELOG](../../CHANGELOG.md) for the release
->>>>>>> 794b6567
    description and check the `pre-release` box if applicable. There is no need
    to upload any assets as this will be done automatically by a Github workflow,
    after you create the release.
@@ -32,15 +22,9 @@
        `https://github.com/vmware-tanzu/antrea/releases/download/<TAG>/antrea.yml`.
 
  * Open a PR against the master branch with the following commits:
-<<<<<<< HEAD
-    1. the commit updating the [CHANGELOG](/CHANGELOG), cherry-picked from
-       the release branch.
-    2. a commit to update [VERSION](/VERSION) to the next minor version (+
-=======
     1. the commit updating the [CHANGELOG](../../CHANGELOG.md), cherry-picked
        from the release branch.
     2. a commit to update [VERSION](../../VERSION) to the next minor version (+
->>>>>>> 794b6567
        "-dev" suffix) if needed (i.e. if we have just released a new minor
        version). For example, if the release was for `v0.1.0`, the VERSION file
        should be updated to `v0.2.0-dev`. If the release was for `v0.1.1`, the
